--- conflicted
+++ resolved
@@ -1,59 +1,3 @@
-<<<<<<< HEAD
-"""Tests conftest."""
-
-import os
-from collections.abc import Iterator
-from pathlib import Path
-from unittest.mock import patch
-
-import pytest
-from typeguard import typechecked
-
-
-def pytest_collection_modifyitems(config: pytest.Config, items: list[pytest.Item]) -> None:
-    """Mark test types."""
-    unit_tests_dir = os.path.join(config.rootdir, Path("tests/unit"))
-    integration_tests_dir = os.path.join(config.rootdir, Path("tests/integration"))
-    e2e_tests_dir = os.path.join(config.rootdir, Path("tests/e2e"))
-
-    for item in items:
-        test_path = str(item.fspath)
-        if test_path.startswith(unit_tests_dir):
-            item.add_marker("unit")
-        elif test_path.startswith(integration_tests_dir):
-            item.add_marker("integration")
-        elif test_path.startswith(e2e_tests_dir):
-            item.add_marker("e2e")
-
-
-@pytest.fixture
-def FAKE_KEY() -> str:
-    """Fake Circuit API key."""
-    return "dispatch_utils_key"
-
-
-@pytest.fixture(autouse=True)
-@typechecked
-def mock_get_circuit_key_dispatch_utils(FAKE_KEY: str, tmp_path: Path) -> Iterator:
-    """Mock get_circuit_key."""
-    env_path = tmp_path / ".env"
-    env_path.write_text(f"CIRCUIT_API_KEY={FAKE_KEY}")
-    with patch(
-        "bfb_delivery.lib.dispatch.utils.os_getcwd", return_value=tmp_path
-    ) as mock_getcwd:
-        mock_getcwd.return_value = tmp_path
-        yield
-
-
-@pytest.fixture(autouse=True)
-@typechecked
-def mock_get_circuit_key_api_callers() -> Iterator:
-    """Mock get_circuit_key."""
-    with patch(
-        "bfb_delivery.lib.dispatch.api_callers.get_circuit_key", return_value="caller_key"
-    ):
-        yield
-=======
 """Tests conftest."""
 
 import os
@@ -110,5 +54,4 @@
     with patch(
         "bfb_delivery.lib.dispatch.api_callers.get_circuit_key", return_value="caller_key"
     ):
-        yield
->>>>>>> c3935a4a
+        yield