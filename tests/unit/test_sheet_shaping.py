--- conflicted
+++ resolved
@@ -10,20 +10,12 @@
 import pytest
 from openpyxl import Workbook, load_workbook
 
-<<<<<<< HEAD
 from bfb_delivery import (
     combine_route_tables,
     create_manifests,
     format_combined_routes,
     split_chunked_route,
 )
-from bfb_delivery.cli import combine_route_tables as combine_route_tables_cli
-from bfb_delivery.cli import create_manifests as create_manifests_cli
-from bfb_delivery.cli import format_combined_routes as format_combined_routes_cli
-from bfb_delivery.cli import split_chunked_route as split_chunked_route_cli
-=======
-from bfb_delivery import combine_route_tables, format_combined_routes, split_chunked_route
->>>>>>> 8d29df52
 from bfb_delivery.lib.constants import (
     BOX_TYPE_COLOR_MAP,
     COMBINED_ROUTES_COLUMNS,
