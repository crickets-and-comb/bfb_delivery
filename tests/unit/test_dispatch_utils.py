--- conflicted
+++ resolved
@@ -6,13 +6,7 @@
 
 
 @typechecked
-<<<<<<< HEAD
-def test_get_circuit_key(mock_key: str) -> None:
-    """Test get_circuit_key function."""
-    assert get_circuit_key() == mock_key
-=======
 def test_get_circuit_key(mock_dispatch_utils_circuit_key: str) -> None:
     """Test get_circuit_key function."""
     circuit_key = get_circuit_key()
-    assert circuit_key == mock_dispatch_utils_circuit_key
->>>>>>> 3d44e498
+    assert circuit_key == mock_dispatch_utils_circuit_key