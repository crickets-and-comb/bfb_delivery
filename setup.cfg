[metadata]
name = bfb_delivery
<<<<<<< HEAD
version = 1.0.7
=======
version = 1.0.8
>>>>>>> c449951b
description = Tools to help plan deliveries for Bellingham Food Bank.
long_description = file: README.md
long_description_content_type = text/markdown
author = Kaleb Coberly
maintainer_email = kaleb.coberly@gmail.com
copyright = 2024, Kaleb Coberly

[options.entry_points]
console_scripts =
    build_routes_from_chunked = bfb_delivery.cli.build_routes_from_chunked:main
    combine_route_tables = bfb_delivery.cli.combine_route_tables:main
    create_manifests = bfb_delivery.cli.create_manifests:main
    create_manifests_from_circuit = bfb_delivery.cli.create_manifests_from_circuit:main
    format_combined_routes = bfb_delivery.cli.format_combined_routes:main
    split_chunked_route = bfb_delivery.cli.split_chunked_route:main

[options]
python_requires = >=3.11
package_dir=
    =src
packages=find:
install_requires =
    click>=8.1.8,<9.0.0
    comb_utils>=0.2.0,<1.0.0
    email-validator>=2.2.0,<3.0.0
    openpyxl>=3.1.5,<4.0.0
    pandas>=2.2.3,<3.0.0
    pandera[extensions]>=0.22.1,<0.23.0
    phonenumbers>=8.13.52,<9.0.0
    python-dotenv>=1.0.1,<2.0.0
    requests>=2.32.3,<3.0.0
    requests-mock>=1.12.1,<2.0.0 # TODO: Move to test extras (make new minimal-install-test extras idiom?). For testing, but included here so the minimal install test runs. https://github.com/crickets-and-comb/bfb_delivery/issues/53
    typeguard>=4.4.1,<5.0.0

[options.packages.find]
where=src

[options.extras_require]
dev =
    bfb_delivery[build]
    bfb_delivery[doc]
    bfb_delivery[qc]
    bfb_delivery[test]
    
build =
    build
    twine

doc =
    furo>=2023.5.20
    # TODO: Remove the upper bound on sphinx when the bug is fixed.
    # https://github.com/sphinx-doc/sphinx/issues/13362
    # https://github.com/tox-dev/sphinx-autodoc-typehints/issues/523
    # Broke with sphinx 8.2.0, but pointing at sphinx-autodoc-typehints 3.0.1
    # (though that version worked with sphinx 8.1)
    # https://github.com/crickets-and-comb/bfb_delivery/issues/54
    sphinx>=7.0.1,<8.2.0
    sphinx-autodoc-typehints>=1.23.3
    sphinx-click
    sphinxcontrib-mermaid>=1.0.0,<2.0.0

qc =
    bandit>=1.7
    black>=23.3
    black[jupyter]>=23.3
    flake8>=6.0.0
    flake8-annotations>=3.0.1
    flake8-bandit>=4.1.1
    flake8-black>=0.3.6
    flake8-bugbear>=23.7.10
    flake8-docstrings>=1.7.0
    flake8-isort>=6.0.0
    isort>=5.12.0
    jake>=3.0.1
    pytype>=2023.6.0
    bfb_delivery[test]
    safety>=2.3.1

test =
    coverage[toml]>=7.2.7
    pytest>=7.4
    pytest-cov>=4.1<|MERGE_RESOLUTION|>--- conflicted
+++ resolved
@@ -1,10 +1,6 @@
 [metadata]
 name = bfb_delivery
-<<<<<<< HEAD
-version = 1.0.7
-=======
-version = 1.0.8
->>>>>>> c449951b
+version = 1.0.9
 description = Tools to help plan deliveries for Bellingham Food Bank.
 long_description = file: README.md
 long_description_content_type = text/markdown
