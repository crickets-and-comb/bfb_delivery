[metadata]
name = bfb_delivery
<<<<<<< HEAD
version = 1.0.15
=======
version = 1.0.16
>>>>>>> f031ac53
description = Tools to help plan deliveries for Bellingham Food Bank.
long_description = file: README.md
long_description_content_type = text/markdown
author = Kaleb Coberly
maintainer_email = kaleb.coberly@gmail.com
copyright = 2024, Kaleb Coberly

[options.entry_points]
console_scripts =
    build_routes_from_chunked = bfb_delivery.cli.build_routes_from_chunked:main
    combine_route_tables = bfb_delivery.cli.combine_route_tables:main
    create_manifests = bfb_delivery.cli.create_manifests:main
    create_manifests_from_circuit = bfb_delivery.cli.create_manifests_from_circuit:main
    format_combined_routes = bfb_delivery.cli.format_combined_routes:main
    split_chunked_route = bfb_delivery.cli.split_chunked_route:main

[options]
python_requires = >=3.11
package_dir=
    =src
packages=find:
install_requires =
    click>=8.1.8,<9.0.0
    comb_utils>=0.2.0,<1.0.0
    email-validator>=2.2.0,<3.0.0
    openpyxl>=3.1.5,<4.0.0
    pandas>=2.2.3,<3.0.0
    pandera[extensions]>=0.22.1,<0.23.0
    phonenumbers>=8.13.52,<9.0.0
    python-dotenv>=1.0.1,<2.0.0
    requests>=2.32.3,<3.0.0
    requests-mock>=1.12.1,<2.0.0 # TODO: Move to test extras (make new minimal-install-test extras idiom?). For testing, but included here so the minimal install test runs. https://github.com/crickets-and-comb/bfb_delivery/issues/53
    typeguard>=4.4.1,<5.0.0

[options.packages.find]
where=src

[options.extras_require]
dev =
    bfb_delivery[build]
    bfb_delivery[doc]
    bfb_delivery[qc]
    bfb_delivery[test]
    
build =
    build
    twine

doc =
    furo>=2023.5.20
    # TODO: Remove the upper bound on sphinx when the bug is fixed.
    # https://github.com/sphinx-doc/sphinx/issues/13362
    # https://github.com/tox-dev/sphinx-autodoc-typehints/issues/523
    # Broke with sphinx 8.2.0, but pointing at sphinx-autodoc-typehints 3.0.1
    # (though that version worked with sphinx 8.1)
    # https://github.com/crickets-and-comb/bfb_delivery/issues/54
    sphinx>=7.0.1,<8.2.0
    sphinx-autodoc-typehints>=1.23.3
    sphinx-click
    sphinxcontrib-mermaid>=1.0.0,<2.0.0

qc =
    bandit>=1.7
    black>=23.3
    black[jupyter]>=23.3
    flake8>=6.0.0
    flake8-annotations>=3.0.1
    flake8-bandit>=4.1.1
    flake8-black>=0.3.6
    flake8-bugbear>=23.7.10
    flake8-docstrings>=1.7.0
    flake8-isort>=6.0.0
    isort>=5.12.0
    jake>=3.0.1
    pytype>=2023.6.0
    bfb_delivery[test]
    safety>=2.3.1

test =
    coverage[toml]>=7.2.7
    pytest>=7.4
    pytest-cov>=4.1<|MERGE_RESOLUTION|>--- conflicted
+++ resolved
@@ -1,10 +1,6 @@
 [metadata]
 name = bfb_delivery
-<<<<<<< HEAD
-version = 1.0.15
-=======
 version = 1.0.16
->>>>>>> f031ac53
 description = Tools to help plan deliveries for Bellingham Food Bank.
 long_description = file: README.md
 long_description_content_type = text/markdown
